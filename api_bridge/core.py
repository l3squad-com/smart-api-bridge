--- conflicted
+++ resolved
@@ -110,13 +110,8 @@
         finally:
             session.close()
 
-<<<<<<< HEAD
-    def soft_delete_record(self, db_name: str, table_name: str, record_id: int, payload: BaseModel = Body(...)):
-        session = self.sessions.get(db_name)()
-=======
     def soft_delete_record(self, table_name: str, record_id: int, deleted_by_guid: int):
         session = self.Session()
->>>>>>> ee4268b6
         try:
             current_time = int(datetime.now().timestamp())
 
